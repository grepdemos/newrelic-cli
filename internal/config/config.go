package config

import (
	"fmt"
	"os"
	"reflect"
	"strings"

	"github.com/imdario/mergo"
	homedir "github.com/mitchellh/go-homedir"
	log "github.com/sirupsen/logrus"
	"github.com/spf13/viper"
)

const (
	// DefaultConfigName is the default name of the global configuration file
	DefaultConfigName = "config"

	// DefaultConfigType to read, though any file type supported by viper is allowed
	DefaultConfigType = "json"

	// DefaultEnvPrefix is used when reading environment variables
	DefaultEnvPrefix = "newrelic"

	// DefaultLogLevel is the default log level
	DefaultLogLevel = "INFO"

	// DefaultSendUsageData is the default value for sendUsageData
	DefaultSendUsageData = "NOT_ASKED"

	globalScopeIdentifier = "*"
)

var (
	// DefaultConfigDirectory is the default location for the CLI config files
	DefaultConfigDirectory string

<<<<<<< HEAD
=======
	// DefaultPluginDirectory is the default sub-directory containing the plugins
	DefaultPluginDirectory string

>>>>>>> 46464cd5
	renderer      = TableRenderer{}
	defaultConfig *Config
)

// Config contains the main CLI configuration
type Config struct {
	LogLevel      string `mapstructure:"logLevel"`      // LogLevel for verbose output
	PluginDir     string `mapstructure:"pluginDir"`     // PluginDir is the directory where plugins will be installed
	SendUsageData string `mapstructure:"sendUsageData"` // SendUsageData enables sending usage statistics to New Relic
}

// Value represents an instance of a configuration field.
type Value struct {
	Name    string
	Value   interface{}
	Default interface{}
}

// IsDefault returns tru if the field's value is the default value.
func (c *Value) IsDefault() bool {
	return c.Value == c.Default
}

func init() {
	defaultConfig = &Config{
		LogLevel:      DefaultLogLevel,
		SendUsageData: DefaultSendUsageData,
	}

	cfgDir, err := getDefaultConfigDirectory()
	if err != nil {
		log.Fatalf("error building default config directory")
	}

	DefaultConfigDirectory = cfgDir
<<<<<<< HEAD
	defaultConfig.PluginDir = DefaultConfigDirectory + "/plugins"
=======
	DefaultPluginDirectory = DefaultConfigDirectory + "/plugins"
>>>>>>> 46464cd5
}

// LoadConfig loads the configuration from disk, or initializes a new file
// if one doesn't currently exist.
func LoadConfig() (*Config, error) {
	cfg, err := load()
	if err != nil {
		return nil, err
	}

	cfg.setLogger()

	return cfg, nil
}

func getDefaultConfigDirectory() (string, error) {
	home, err := homedir.Dir()
	if err != nil {
		return "", err
	}

	return fmt.Sprintf("%s/.newrelic", home), nil
}

func (c *Config) setLogger() {
	switch level := strings.ToUpper(c.LogLevel); level {
	case "TRACE":
		log.SetLevel(log.TraceLevel)
	case "DEBUG":
		log.SetLevel(log.DebugLevel)
	case "WARN":
		log.SetLevel(log.WarnLevel)
	case "ERROR":
		log.SetLevel(log.ErrorLevel)
	default:
		log.SetLevel(log.InfoLevel)
	}
}

// List outputs a list of all the configuration values
func (c *Config) List() {
	renderer.List(c)
}

// Delete deletes a config value.
// This has the effect of reverting the value back to its default.
func (c *Config) Delete(key string) error {
	defaultValue, err := c.getDefaultValue(key)
	if err != nil {
		return err
	}

	err = c.set(key, defaultValue)
	if err != nil {
		return err
	}

	renderer.Delete(key)
	return nil
}

// Get retrieves a config value.
func (c *Config) Get(key string) {
	renderer.Get(c, key)
}

// Set sets a config value.
func (c *Config) Set(key string, value string) error {
	if !stringInStrings(key, validConfigKeys()) {
		return fmt.Errorf("\"%s\" is not a valid key; Please use one of: %s", key, validConfigKeys())
	}

	switch k := strings.ToLower(key); k {
	case "loglevel":
		validValues := []string{"Info", "Debug", "Trace", "Warn", "Error"}
		if !stringInStrings(value, validValues) {
			return fmt.Errorf("\"%s\" is not a valid %s value; Please use one of: %s", value, key, validValues)
		}
	case "sendusagedata":
		validValues := []string{"NOT_ASKED", "DISALLOW", "ALLOW"}
		if !stringInStrings(value, validValues) {
			return fmt.Errorf("\"%s\" is not a valid %s value; Please use one of: %s", value, key, validValues)
		}
	}

	k := strings.ToLower(key)
	v := strings.ToUpper(value)

	err := c.set(k, v)
	if err != nil {
		return err
	}

	renderer.Set(k, v)
	return nil
}

func load() (*Config, error) {
	log.Debug("loading config file")

	cfgViper, err := readConfig()
	if err != nil {
		return nil, err
	}

	allScopes, err := unmarshalAllScopes(cfgViper)

	if err != nil {
		return nil, err
	}

	config, ok := (*allScopes)[globalScopeIdentifier]
<<<<<<< HEAD
=======
	if !ok {
		config = Config{}
	}
>>>>>>> 46464cd5
	err = config.setDefaults()
	if err != nil {
		return nil, err
	}

	return &config, nil
}

func (c *Config) createFile(cfgViper *viper.Viper) error {
	c.visitAllConfigFields(func(v *Value) {
		cfgViper.Set(globalScopeIdentifier+"."+v.Name, v.Value.(string))
	})

	err := os.MkdirAll(DefaultConfigDirectory, os.ModePerm)
	if err != nil {
		return err
	}

	path := fmt.Sprintf("%s/%s.%s", DefaultConfigDirectory, DefaultConfigName, DefaultConfigType)
	err = cfgViper.WriteConfigAs(path)
	if err != nil {
		return err
	}

	return nil
}

func (c *Config) get(key string) []Value {
	return c.getAll(key)
}

func (c *Config) getAll(key string) []Value {
	values := []Value{}

	c.visitAllConfigFields(func(v *Value) {
		// Return early if name was supplied and doesn't match
		if key != "" && key != v.Name {
			return
		}

		values = append(values, *v)
	})

	return values
}

func (c *Config) set(key string, value interface{}) error {
	cfgViper, err := readConfig()

	if err != nil {
		return err
	}

	cfgViper.Set(globalScopeIdentifier+"."+key, value)
	allScopes, err := unmarshalAllScopes(cfgViper)

	if err != nil {
		return err
	}

	config, ok := (*allScopes)[globalScopeIdentifier]
	if !ok {
		return fmt.Errorf("failed to locate global scope")
	}

	err = config.validate()

	if err != nil {
		return err
	}

	err = c.createFile(cfgViper)
	if err != nil {
		return err
	}

	return nil
}

func (c *Config) getDefaultValue(key string) (interface{}, error) {
	var dv interface{}
	var found bool
	c.visitAllConfigFields(func(v *Value) {
		if key == v.Name {
			dv = v.Default
			found = true
			return
		}
	})

	if found {
		return dv, nil
	}

	return nil, fmt.Errorf("failed to locate default value for %s", key)
}

func (c *Config) setDefaults() error {
	log.Debug("setting config default")

	if c == nil {
		return nil
	}

	if err := mergo.Merge(c, defaultConfig); err != nil {
		return err
	}

	return nil
}

func (c *Config) validate() error {
	// TODO: implement this
	return nil
}

func (c *Config) visitAllConfigFields(f func(*Value)) {
	cfgType := reflect.TypeOf(*c)
	cfgValue := reflect.ValueOf(*c)
	defaultCfgValue := reflect.ValueOf(*defaultConfig)

	// Iterate through the fields in the struct
	for i := 0; i < cfgType.NumField(); i++ {
		field := cfgType.Field(i)
		name := field.Tag.Get("mapstructure")
		value := cfgValue.Field(i).Interface()
		defaultValue := defaultCfgValue.Field(i).Interface()

		f(&Value{
			Name:    name,
			Value:   value,
			Default: defaultValue,
		})
	}
}

func unmarshalAllScopes(cfgViper *viper.Viper) (*map[string]Config, error) {
	cfgMap := map[string]Config{}
	err := cfgViper.Unmarshal(&cfgMap)
	if err != nil {
		return nil, fmt.Errorf("failed to unmarshal config with error: %v", err)
	}

	log.Debugf("loaded config from: %v", cfgViper.ConfigFileUsed())

	return &cfgMap, nil
}

func readConfig() (*viper.Viper, error) {
	cfgViper := viper.New()
	cfgViper.SetEnvPrefix(DefaultEnvPrefix)
	cfgViper.SetConfigName(DefaultConfigName)
	cfgViper.SetConfigType(DefaultConfigType)
	cfgViper.AddConfigPath(DefaultConfigDirectory) // adding home directory as first search path
	cfgViper.AddConfigPath(".")                    // current directory to search path
	cfgViper.AutomaticEnv()                        // read in environment variables that match

	err := cfgViper.ReadInConfig()
	if err != nil {
		if _, ok := err.(viper.ConfigFileNotFoundError); ok {
			log.Debug("no config file found, using defaults")
		} else if e, ok := err.(viper.ConfigParseError); ok {
			return nil, fmt.Errorf("error parsing config file: %v", e)
		}
	}

	return cfgViper, nil
}

func validConfigKeys() []string {
	var keys []string

	cfgType := reflect.TypeOf(Config{})
	for i := 0; i < cfgType.NumField(); i++ {
		field := cfgType.Field(i)
		name := field.Tag.Get("mapstructure")
		keys = append(keys, name)
	}

	return keys
}

func stringInStrings(s string, ss []string) bool {
	for _, v := range ss {
		if strings.EqualFold(v, s) {
			return true
		}
	}

	return false
}<|MERGE_RESOLUTION|>--- conflicted
+++ resolved
@@ -35,12 +35,6 @@
 	// DefaultConfigDirectory is the default location for the CLI config files
 	DefaultConfigDirectory string
 
-<<<<<<< HEAD
-=======
-	// DefaultPluginDirectory is the default sub-directory containing the plugins
-	DefaultPluginDirectory string
-
->>>>>>> 46464cd5
 	renderer      = TableRenderer{}
 	defaultConfig *Config
 )
@@ -76,11 +70,7 @@
 	}
 
 	DefaultConfigDirectory = cfgDir
-<<<<<<< HEAD
 	defaultConfig.PluginDir = DefaultConfigDirectory + "/plugins"
-=======
-	DefaultPluginDirectory = DefaultConfigDirectory + "/plugins"
->>>>>>> 46464cd5
 }
 
 // LoadConfig loads the configuration from disk, or initializes a new file
@@ -193,12 +183,10 @@
 	}
 
 	config, ok := (*allScopes)[globalScopeIdentifier]
-<<<<<<< HEAD
-=======
 	if !ok {
 		config = Config{}
 	}
->>>>>>> 46464cd5
+
 	err = config.setDefaults()
 	if err != nil {
 		return nil, err
