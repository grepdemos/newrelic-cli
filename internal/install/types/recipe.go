package types

<<<<<<< HEAD
const (
	InfraAgentRecipeName = "infrastructure-agent-installer"
	LoggingRecipeName    = "logs-integration"
)
=======
import "strings"
>>>>>>> eba73be7

type Recipe struct {
	ID                string                                   `json:"id"`
	Description       string                                   `json:"description"`
	DisplayName       string                                   `json:"displayName"`
	File              string                                   `json:"file"`
	InstallTargets    []OpenInstallationRecipeInstallTarget    `json:"installTargets"`
	Keywords          []string                                 `json:"keywords"`
	LogMatch          []LogMatch                               `json:"logMatch"`
	Name              string                                   `json:"name"`
	PreInstall        OpenInstallationPreInstallConfiguration  `json:"preInstall"`
	PostInstall       OpenInstallationPostInstallConfiguration `json:"postInstall"`
	ProcessMatch      []string                                 `json:"processMatch"`
	Repository        string                                   `json:"repository"`
	SuccessLinkConfig SuccessLinkConfig                        `json:"successLinkConfig"`
	ValidationNRQL    string                                   `json:"validationNrql"`
	Vars              map[string]interface{}
}

func (r *Recipe) PostInstallMessage() string {
	if r.PostInstall.Info != "" {
		return r.PostInstall.Info
	}

	return ""
}

func (r *Recipe) PreInstallMessage() string {
	if r.PreInstall.Info != "" {
		return r.PreInstall.Info
	}

	return ""
}

// LogMatch represents a pattern that may match one or more logs on the underlying host.
type LogMatch struct {
	Name       string             `yaml:"name"`
	File       string             `yaml:"file"`
	Attributes LogMatchAttributes `yaml:"attributes,omitempty"`
	Pattern    string             `yaml:"pattern,omitempty"`
	Systemd    string             `yaml:"systemd,omitempty"`
}

// LogMatchAttributes contains metadata about its parent LogMatch.
type LogMatchAttributes struct {
	LogType string `yaml:"logtype"`
}

type RecipeVars map[string]string

// AddVar is responsible for including a new variable on the recipe Vars
// struct, which is used by go-task executor.
func (r *Recipe) AddVar(key string, value interface{}) {
	if len(r.Vars) == 0 {
		r.Vars = make(map[string]interface{})
	}

	r.Vars[key] = value
}

func (r *Recipe) IsApm() bool {
	return r.HasKeyword("apm")
}

func (r *Recipe) HasHostTargetType() bool {
	return r.HasTargetType(OpenInstallationTargetTypeTypes.HOST)
}

func (r *Recipe) HasApplicationTargetType() bool {
	return r.HasTargetType(OpenInstallationTargetTypeTypes.APPLICATION)
}

func (r *Recipe) HasKeyword(keyword string) bool {
	if len(r.Keywords) == 0 {
		return false
	}

	for _, single := range r.Keywords {
		if strings.EqualFold(single, keyword) {
			return true
		}
	}

	return false
}

func (r *Recipe) HasTargetType(t OpenInstallationTargetType) bool {
	if len(r.InstallTargets) == 0 {
		return false
	}

	for _, target := range r.InstallTargets {
		if target.Type == t {
			return true
		}
	}

	return false
}<|MERGE_RESOLUTION|>--- conflicted
+++ resolved
@@ -1,13 +1,11 @@
 package types
 
-<<<<<<< HEAD
 const (
 	InfraAgentRecipeName = "infrastructure-agent-installer"
 	LoggingRecipeName    = "logs-integration"
 )
-=======
+
 import "strings"
->>>>>>> eba73be7
 
 type Recipe struct {
 	ID                string                                   `json:"id"`
